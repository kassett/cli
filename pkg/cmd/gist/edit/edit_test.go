--- conflicted
+++ resolved
@@ -63,20 +63,20 @@
 			},
 		},
 		{
-<<<<<<< HEAD
 			name: "add with source",
 			cli:  "123 --add cool.md -",
 			wants: EditOptions{
 				Selector:    "123",
 				AddFilename: "cool.md",
 				SourceFile:  "-",
-=======
+			},
+		},
+		{
 			name: "description",
 			cli:  `123 --desc "my new description"`,
 			wants: EditOptions{
 				Selector:    "123",
 				Description: "my new description",
->>>>>>> 7ef3abe4
 			},
 		},
 	}
@@ -278,33 +278,55 @@
 			},
 		},
 		{
-<<<<<<< HEAD
-			name: "add file to existing gist from source parameter",
-			gist: &shared.Gist{
-				ID: "1234",
+			name: "change description",
+			opts: &EditOptions{
+				Description: "my new description",
+			},
+			gist: &shared.Gist{
+				ID:          "1234",
+				Description: "my old description",
 				Files: map[string]*shared.GistFile{
 					"sample.txt": {
 						Filename: "sample.txt",
-						Content:  "bwhiizzzbwhuiiizzzz",
-=======
-			name: "change description",
-			gist: &shared.Gist{
-				ID:          "1234",
-				Description: "my old description",
+						Type:     "text/plain",
+					},
+				},
+				Owner: &shared.GistOwner{Login: "octocat"},
+			},
+			httpStubs: func(reg *httpmock.Registry) {
+				reg.Register(httpmock.REST("POST", "gists/1234"),
+					httpmock.StatusStringResponse(201, "{}"))
+			},
+			wantParams: map[string]interface{}{
+				"description": "my new description",
+				"updated_at":  "0001-01-01T00:00:00Z",
+				"public":      false,
+				"files": map[string]interface{}{
+					"sample.txt": map[string]interface{}{
+						"content":  "new file content",
+						"filename": "sample.txt",
+						"type":     "text/plain",
+					},
+				},
+			},
+		},
+		{
+			name: "add file to existing gist from source parameter",
+			gist: &shared.Gist{
+				ID: "1234",
 				Files: map[string]*shared.GistFile{
 					"sample.txt": {
 						Filename: "sample.txt",
->>>>>>> 7ef3abe4
-						Type:     "text/plain",
-					},
-				},
-				Owner: &shared.GistOwner{Login: "octocat"},
-			},
-			httpStubs: func(reg *httpmock.Registry) {
-				reg.Register(httpmock.REST("POST", "gists/1234"),
-					httpmock.StatusStringResponse(201, "{}"))
-			},
-<<<<<<< HEAD
+						Content:  "bwhiizzzbwhuiiizzzz",
+						Type:     "text/plain",
+					},
+				},
+				Owner: &shared.GistOwner{Login: "octocat"},
+			},
+			httpStubs: func(reg *httpmock.Registry) {
+				reg.Register(httpmock.REST("POST", "gists/1234"),
+					httpmock.StatusStringResponse(201, "{}"))
+			},
 			opts: &EditOptions{
 				AddFilename: "from_source.txt",
 				SourceFile:  fileToAdd,
@@ -377,25 +399,16 @@
 			},
 			wantParams: map[string]interface{}{
 				"description": "",
-=======
-			wantParams: map[string]interface{}{
-				"description": "my new description",
->>>>>>> 7ef3abe4
 				"updated_at":  "0001-01-01T00:00:00Z",
 				"public":      false,
 				"files": map[string]interface{}{
 					"sample.txt": map[string]interface{}{
-<<<<<<< HEAD
 						"content":  "hello",
-=======
-						"content":  "new file content",
->>>>>>> 7ef3abe4
 						"filename": "sample.txt",
 						"type":     "text/plain",
 					},
 				},
 			},
-<<<<<<< HEAD
 		},
 		{
 			name: "edit gist using stdin",
@@ -429,10 +442,6 @@
 						"type":     "text/plain",
 					},
 				},
-=======
-			opts: &EditOptions{
-				Description: "my new description",
->>>>>>> 7ef3abe4
 			},
 		},
 	}
