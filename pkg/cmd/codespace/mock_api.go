// Code generated by moq; DO NOT EDIT.
// github.com/matryer/moq

package codespace

import (
	"context"
	"sync"

	"github.com/cli/cli/v2/internal/codespaces/api"
	"github.com/cli/cli/v2/internal/codespaces/codespace"
)

// apiClientMock is a mock implementation of apiClient.
//
// 	func TestSomethingThatUsesapiClient(t *testing.T) {
//
// 		// make and configure a mocked apiClient
// 		mockedapiClient := &apiClientMock{
// 			AuthorizedKeysFunc: func(ctx context.Context, user string) ([]byte, error) {
// 				panic("mock out the AuthorizedKeys method")
// 			},
// 			CreateCodespaceFunc: func(ctx context.Context, params *api.CreateCodespaceParams) (*codespace.Codespace, error) {
// 				panic("mock out the CreateCodespace method")
// 			},
// 			DeleteCodespaceFunc: func(ctx context.Context, name string) error {
// 				panic("mock out the DeleteCodespace method")
// 			},
// 			GetCodespaceFunc: func(ctx context.Context, token string, user string, name string) (*codespace.Codespace, error) {
// 				panic("mock out the GetCodespace method")
// 			},
// 			GetCodespaceRegionLocationFunc: func(ctx context.Context) (string, error) {
// 				panic("mock out the GetCodespaceRegionLocation method")
// 			},
// 			GetCodespaceRepositoryContentsFunc: func(ctx context.Context, codespaceMoqParam *codespace.Codespace, path string) ([]byte, error) {
// 				panic("mock out the GetCodespaceRepositoryContents method")
// 			},
// 			GetCodespaceTokenFunc: func(ctx context.Context, user string, name string) (string, error) {
// 				panic("mock out the GetCodespaceToken method")
// 			},
// 			GetCodespacesMachinesFunc: func(ctx context.Context, repoID int, branch string, location string) ([]*api.Machine, error) {
// 				panic("mock out the GetCodespacesMachines method")
// 			},
// 			GetRepositoryFunc: func(ctx context.Context, nwo string) (*api.Repository, error) {
// 				panic("mock out the GetRepository method")
// 			},
// 			GetUserFunc: func(ctx context.Context) (*api.User, error) {
// 				panic("mock out the GetUser method")
// 			},
// 			ListCodespacesFunc: func(ctx context.Context) ([]*codespace.Codespace, error) {
// 				panic("mock out the ListCodespaces method")
// 			},
<<<<<<< HEAD
// 			StartCodespaceFunc: func(ctx context.Context, token string, codespaceMoqParam *codespace.Codespace) error {
=======
// 			StartCodespaceFunc: func(ctx context.Context, name string) error {
>>>>>>> 616d6c2d
// 				panic("mock out the StartCodespace method")
// 			},
// 		}
//
// 		// use mockedapiClient in code that requires apiClient
// 		// and then make assertions.
//
// 	}
type apiClientMock struct {
	// AuthorizedKeysFunc mocks the AuthorizedKeys method.
	AuthorizedKeysFunc func(ctx context.Context, user string) ([]byte, error)

	// CreateCodespaceFunc mocks the CreateCodespace method.
	CreateCodespaceFunc func(ctx context.Context, params *api.CreateCodespaceParams) (*codespace.Codespace, error)

	// DeleteCodespaceFunc mocks the DeleteCodespace method.
	DeleteCodespaceFunc func(ctx context.Context, name string) error

	// GetCodespaceFunc mocks the GetCodespace method.
	GetCodespaceFunc func(ctx context.Context, token string, user string, name string) (*codespace.Codespace, error)

	// GetCodespaceRegionLocationFunc mocks the GetCodespaceRegionLocation method.
	GetCodespaceRegionLocationFunc func(ctx context.Context) (string, error)

	// GetCodespaceRepositoryContentsFunc mocks the GetCodespaceRepositoryContents method.
	GetCodespaceRepositoryContentsFunc func(ctx context.Context, codespaceMoqParam *codespace.Codespace, path string) ([]byte, error)

	// GetCodespaceTokenFunc mocks the GetCodespaceToken method.
	GetCodespaceTokenFunc func(ctx context.Context, user string, name string) (string, error)

	// GetCodespacesMachinesFunc mocks the GetCodespacesMachines method.
	GetCodespacesMachinesFunc func(ctx context.Context, repoID int, branch string, location string) ([]*api.Machine, error)

	// GetRepositoryFunc mocks the GetRepository method.
	GetRepositoryFunc func(ctx context.Context, nwo string) (*api.Repository, error)

	// GetUserFunc mocks the GetUser method.
	GetUserFunc func(ctx context.Context) (*api.User, error)

	// ListCodespacesFunc mocks the ListCodespaces method.
	ListCodespacesFunc func(ctx context.Context) ([]*codespace.Codespace, error)

	// StartCodespaceFunc mocks the StartCodespace method.
<<<<<<< HEAD
	StartCodespaceFunc func(ctx context.Context, token string, codespaceMoqParam *codespace.Codespace) error
=======
	StartCodespaceFunc func(ctx context.Context, name string) error
>>>>>>> 616d6c2d

	// calls tracks calls to the methods.
	calls struct {
		// AuthorizedKeys holds details about calls to the AuthorizedKeys method.
		AuthorizedKeys []struct {
			// Ctx is the ctx argument value.
			Ctx context.Context
			// User is the user argument value.
			User string
		}
		// CreateCodespace holds details about calls to the CreateCodespace method.
		CreateCodespace []struct {
			// Ctx is the ctx argument value.
			Ctx context.Context
			// Params is the params argument value.
			Params *api.CreateCodespaceParams
		}
		// DeleteCodespace holds details about calls to the DeleteCodespace method.
		DeleteCodespace []struct {
			// Ctx is the ctx argument value.
			Ctx context.Context
			// Name is the name argument value.
			Name string
		}
		// GetCodespace holds details about calls to the GetCodespace method.
		GetCodespace []struct {
			// Ctx is the ctx argument value.
			Ctx context.Context
			// Token is the token argument value.
			Token string
			// User is the user argument value.
			User string
			// Name is the name argument value.
			Name string
		}
		// GetCodespaceRegionLocation holds details about calls to the GetCodespaceRegionLocation method.
		GetCodespaceRegionLocation []struct {
			// Ctx is the ctx argument value.
			Ctx context.Context
		}
		// GetCodespaceRepositoryContents holds details about calls to the GetCodespaceRepositoryContents method.
		GetCodespaceRepositoryContents []struct {
			// Ctx is the ctx argument value.
			Ctx context.Context
			// CodespaceMoqParam is the codespaceMoqParam argument value.
			CodespaceMoqParam *codespace.Codespace
			// Path is the path argument value.
			Path string
		}
		// GetCodespaceToken holds details about calls to the GetCodespaceToken method.
		GetCodespaceToken []struct {
			// Ctx is the ctx argument value.
			Ctx context.Context
			// User is the user argument value.
			User string
			// Name is the name argument value.
			Name string
		}
		// GetCodespacesMachines holds details about calls to the GetCodespacesMachines method.
		GetCodespacesMachines []struct {
			// Ctx is the ctx argument value.
			Ctx context.Context
			// RepoID is the repoID argument value.
			RepoID int
			// Branch is the branch argument value.
			Branch string
			// Location is the location argument value.
			Location string
		}
		// GetRepository holds details about calls to the GetRepository method.
		GetRepository []struct {
			// Ctx is the ctx argument value.
			Ctx context.Context
			// Nwo is the nwo argument value.
			Nwo string
		}
		// GetUser holds details about calls to the GetUser method.
		GetUser []struct {
			// Ctx is the ctx argument value.
			Ctx context.Context
		}
		// ListCodespaces holds details about calls to the ListCodespaces method.
		ListCodespaces []struct {
			// Ctx is the ctx argument value.
			Ctx context.Context
		}
		// StartCodespace holds details about calls to the StartCodespace method.
		StartCodespace []struct {
			// Ctx is the ctx argument value.
			Ctx context.Context
<<<<<<< HEAD
			// Token is the token argument value.
			Token string
			// CodespaceMoqParam is the codespaceMoqParam argument value.
			CodespaceMoqParam *codespace.Codespace
=======
			// Name is the name argument value.
			Name string
>>>>>>> 616d6c2d
		}
	}
	lockAuthorizedKeys                 sync.RWMutex
	lockCreateCodespace                sync.RWMutex
	lockDeleteCodespace                sync.RWMutex
	lockGetCodespace                   sync.RWMutex
	lockGetCodespaceRegionLocation     sync.RWMutex
	lockGetCodespaceRepositoryContents sync.RWMutex
	lockGetCodespaceToken              sync.RWMutex
	lockGetCodespacesMachines          sync.RWMutex
	lockGetRepository                  sync.RWMutex
	lockGetUser                        sync.RWMutex
	lockListCodespaces                 sync.RWMutex
	lockStartCodespace                 sync.RWMutex
}

// AuthorizedKeys calls AuthorizedKeysFunc.
func (mock *apiClientMock) AuthorizedKeys(ctx context.Context, user string) ([]byte, error) {
	if mock.AuthorizedKeysFunc == nil {
		panic("apiClientMock.AuthorizedKeysFunc: method is nil but apiClient.AuthorizedKeys was just called")
	}
	callInfo := struct {
		Ctx  context.Context
		User string
	}{
		Ctx:  ctx,
		User: user,
	}
	mock.lockAuthorizedKeys.Lock()
	mock.calls.AuthorizedKeys = append(mock.calls.AuthorizedKeys, callInfo)
	mock.lockAuthorizedKeys.Unlock()
	return mock.AuthorizedKeysFunc(ctx, user)
}

// AuthorizedKeysCalls gets all the calls that were made to AuthorizedKeys.
// Check the length with:
//     len(mockedapiClient.AuthorizedKeysCalls())
func (mock *apiClientMock) AuthorizedKeysCalls() []struct {
	Ctx  context.Context
	User string
} {
	var calls []struct {
		Ctx  context.Context
		User string
	}
	mock.lockAuthorizedKeys.RLock()
	calls = mock.calls.AuthorizedKeys
	mock.lockAuthorizedKeys.RUnlock()
	return calls
}

// CreateCodespace calls CreateCodespaceFunc.
func (mock *apiClientMock) CreateCodespace(ctx context.Context, params *api.CreateCodespaceParams) (*codespace.Codespace, error) {
	if mock.CreateCodespaceFunc == nil {
		panic("apiClientMock.CreateCodespaceFunc: method is nil but apiClient.CreateCodespace was just called")
	}
	callInfo := struct {
		Ctx    context.Context
		Params *api.CreateCodespaceParams
	}{
		Ctx:    ctx,
		Params: params,
	}
	mock.lockCreateCodespace.Lock()
	mock.calls.CreateCodespace = append(mock.calls.CreateCodespace, callInfo)
	mock.lockCreateCodespace.Unlock()
	return mock.CreateCodespaceFunc(ctx, params)
}

// CreateCodespaceCalls gets all the calls that were made to CreateCodespace.
// Check the length with:
//     len(mockedapiClient.CreateCodespaceCalls())
func (mock *apiClientMock) CreateCodespaceCalls() []struct {
	Ctx    context.Context
	Params *api.CreateCodespaceParams
} {
	var calls []struct {
		Ctx    context.Context
		Params *api.CreateCodespaceParams
	}
	mock.lockCreateCodespace.RLock()
	calls = mock.calls.CreateCodespace
	mock.lockCreateCodespace.RUnlock()
	return calls
}

// DeleteCodespace calls DeleteCodespaceFunc.
func (mock *apiClientMock) DeleteCodespace(ctx context.Context, name string) error {
	if mock.DeleteCodespaceFunc == nil {
		panic("apiClientMock.DeleteCodespaceFunc: method is nil but apiClient.DeleteCodespace was just called")
	}
	callInfo := struct {
		Ctx  context.Context
		Name string
	}{
		Ctx:  ctx,
		Name: name,
	}
	mock.lockDeleteCodespace.Lock()
	mock.calls.DeleteCodespace = append(mock.calls.DeleteCodespace, callInfo)
	mock.lockDeleteCodespace.Unlock()
	return mock.DeleteCodespaceFunc(ctx, name)
}

// DeleteCodespaceCalls gets all the calls that were made to DeleteCodespace.
// Check the length with:
//     len(mockedapiClient.DeleteCodespaceCalls())
func (mock *apiClientMock) DeleteCodespaceCalls() []struct {
	Ctx  context.Context
	Name string
} {
	var calls []struct {
		Ctx  context.Context
		Name string
	}
	mock.lockDeleteCodespace.RLock()
	calls = mock.calls.DeleteCodespace
	mock.lockDeleteCodespace.RUnlock()
	return calls
}

// GetCodespace calls GetCodespaceFunc.
func (mock *apiClientMock) GetCodespace(ctx context.Context, token string, user string, name string) (*codespace.Codespace, error) {
	if mock.GetCodespaceFunc == nil {
		panic("apiClientMock.GetCodespaceFunc: method is nil but apiClient.GetCodespace was just called")
	}
	callInfo := struct {
		Ctx   context.Context
		Token string
		User  string
		Name  string
	}{
		Ctx:   ctx,
		Token: token,
		User:  user,
		Name:  name,
	}
	mock.lockGetCodespace.Lock()
	mock.calls.GetCodespace = append(mock.calls.GetCodespace, callInfo)
	mock.lockGetCodespace.Unlock()
	return mock.GetCodespaceFunc(ctx, token, user, name)
}

// GetCodespaceCalls gets all the calls that were made to GetCodespace.
// Check the length with:
//     len(mockedapiClient.GetCodespaceCalls())
func (mock *apiClientMock) GetCodespaceCalls() []struct {
	Ctx   context.Context
	Token string
	User  string
	Name  string
} {
	var calls []struct {
		Ctx   context.Context
		Token string
		User  string
		Name  string
	}
	mock.lockGetCodespace.RLock()
	calls = mock.calls.GetCodespace
	mock.lockGetCodespace.RUnlock()
	return calls
}

// GetCodespaceRegionLocation calls GetCodespaceRegionLocationFunc.
func (mock *apiClientMock) GetCodespaceRegionLocation(ctx context.Context) (string, error) {
	if mock.GetCodespaceRegionLocationFunc == nil {
		panic("apiClientMock.GetCodespaceRegionLocationFunc: method is nil but apiClient.GetCodespaceRegionLocation was just called")
	}
	callInfo := struct {
		Ctx context.Context
	}{
		Ctx: ctx,
	}
	mock.lockGetCodespaceRegionLocation.Lock()
	mock.calls.GetCodespaceRegionLocation = append(mock.calls.GetCodespaceRegionLocation, callInfo)
	mock.lockGetCodespaceRegionLocation.Unlock()
	return mock.GetCodespaceRegionLocationFunc(ctx)
}

// GetCodespaceRegionLocationCalls gets all the calls that were made to GetCodespaceRegionLocation.
// Check the length with:
//     len(mockedapiClient.GetCodespaceRegionLocationCalls())
func (mock *apiClientMock) GetCodespaceRegionLocationCalls() []struct {
	Ctx context.Context
} {
	var calls []struct {
		Ctx context.Context
	}
	mock.lockGetCodespaceRegionLocation.RLock()
	calls = mock.calls.GetCodespaceRegionLocation
	mock.lockGetCodespaceRegionLocation.RUnlock()
	return calls
}

// GetCodespaceRepositoryContents calls GetCodespaceRepositoryContentsFunc.
func (mock *apiClientMock) GetCodespaceRepositoryContents(ctx context.Context, codespaceMoqParam *codespace.Codespace, path string) ([]byte, error) {
	if mock.GetCodespaceRepositoryContentsFunc == nil {
		panic("apiClientMock.GetCodespaceRepositoryContentsFunc: method is nil but apiClient.GetCodespaceRepositoryContents was just called")
	}
	callInfo := struct {
		Ctx               context.Context
		CodespaceMoqParam *codespace.Codespace
		Path              string
	}{
		Ctx:               ctx,
		CodespaceMoqParam: codespaceMoqParam,
		Path:              path,
	}
	mock.lockGetCodespaceRepositoryContents.Lock()
	mock.calls.GetCodespaceRepositoryContents = append(mock.calls.GetCodespaceRepositoryContents, callInfo)
	mock.lockGetCodespaceRepositoryContents.Unlock()
	return mock.GetCodespaceRepositoryContentsFunc(ctx, codespaceMoqParam, path)
}

// GetCodespaceRepositoryContentsCalls gets all the calls that were made to GetCodespaceRepositoryContents.
// Check the length with:
//     len(mockedapiClient.GetCodespaceRepositoryContentsCalls())
func (mock *apiClientMock) GetCodespaceRepositoryContentsCalls() []struct {
	Ctx               context.Context
	CodespaceMoqParam *codespace.Codespace
	Path              string
} {
	var calls []struct {
		Ctx               context.Context
		CodespaceMoqParam *codespace.Codespace
		Path              string
	}
	mock.lockGetCodespaceRepositoryContents.RLock()
	calls = mock.calls.GetCodespaceRepositoryContents
	mock.lockGetCodespaceRepositoryContents.RUnlock()
	return calls
}

// GetCodespaceToken calls GetCodespaceTokenFunc.
func (mock *apiClientMock) GetCodespaceToken(ctx context.Context, user string, name string) (string, error) {
	if mock.GetCodespaceTokenFunc == nil {
		panic("apiClientMock.GetCodespaceTokenFunc: method is nil but apiClient.GetCodespaceToken was just called")
	}
	callInfo := struct {
		Ctx  context.Context
		User string
		Name string
	}{
		Ctx:  ctx,
		User: user,
		Name: name,
	}
	mock.lockGetCodespaceToken.Lock()
	mock.calls.GetCodespaceToken = append(mock.calls.GetCodespaceToken, callInfo)
	mock.lockGetCodespaceToken.Unlock()
	return mock.GetCodespaceTokenFunc(ctx, user, name)
}

// GetCodespaceTokenCalls gets all the calls that were made to GetCodespaceToken.
// Check the length with:
//     len(mockedapiClient.GetCodespaceTokenCalls())
func (mock *apiClientMock) GetCodespaceTokenCalls() []struct {
	Ctx  context.Context
	User string
	Name string
} {
	var calls []struct {
		Ctx  context.Context
		User string
		Name string
	}
	mock.lockGetCodespaceToken.RLock()
	calls = mock.calls.GetCodespaceToken
	mock.lockGetCodespaceToken.RUnlock()
	return calls
}

// GetCodespacesMachines calls GetCodespacesMachinesFunc.
func (mock *apiClientMock) GetCodespacesMachines(ctx context.Context, repoID int, branch string, location string) ([]*api.Machine, error) {
	if mock.GetCodespacesMachinesFunc == nil {
		panic("apiClientMock.GetCodespacesMachinesFunc: method is nil but apiClient.GetCodespacesMachines was just called")
	}
	callInfo := struct {
		Ctx      context.Context
		RepoID   int
		Branch   string
		Location string
	}{
		Ctx:      ctx,
		RepoID:   repoID,
		Branch:   branch,
		Location: location,
	}
	mock.lockGetCodespacesMachines.Lock()
	mock.calls.GetCodespacesMachines = append(mock.calls.GetCodespacesMachines, callInfo)
	mock.lockGetCodespacesMachines.Unlock()
	return mock.GetCodespacesMachinesFunc(ctx, repoID, branch, location)
}

// GetCodespacesMachinesCalls gets all the calls that were made to GetCodespacesMachines.
// Check the length with:
//     len(mockedapiClient.GetCodespacesMachinesCalls())
func (mock *apiClientMock) GetCodespacesMachinesCalls() []struct {
	Ctx      context.Context
	RepoID   int
	Branch   string
	Location string
} {
	var calls []struct {
		Ctx      context.Context
		RepoID   int
		Branch   string
		Location string
	}
	mock.lockGetCodespacesMachines.RLock()
	calls = mock.calls.GetCodespacesMachines
	mock.lockGetCodespacesMachines.RUnlock()
	return calls
}

// GetRepository calls GetRepositoryFunc.
func (mock *apiClientMock) GetRepository(ctx context.Context, nwo string) (*api.Repository, error) {
	if mock.GetRepositoryFunc == nil {
		panic("apiClientMock.GetRepositoryFunc: method is nil but apiClient.GetRepository was just called")
	}
	callInfo := struct {
		Ctx context.Context
		Nwo string
	}{
		Ctx: ctx,
		Nwo: nwo,
	}
	mock.lockGetRepository.Lock()
	mock.calls.GetRepository = append(mock.calls.GetRepository, callInfo)
	mock.lockGetRepository.Unlock()
	return mock.GetRepositoryFunc(ctx, nwo)
}

// GetRepositoryCalls gets all the calls that were made to GetRepository.
// Check the length with:
//     len(mockedapiClient.GetRepositoryCalls())
func (mock *apiClientMock) GetRepositoryCalls() []struct {
	Ctx context.Context
	Nwo string
} {
	var calls []struct {
		Ctx context.Context
		Nwo string
	}
	mock.lockGetRepository.RLock()
	calls = mock.calls.GetRepository
	mock.lockGetRepository.RUnlock()
	return calls
}

// GetUser calls GetUserFunc.
func (mock *apiClientMock) GetUser(ctx context.Context) (*api.User, error) {
	if mock.GetUserFunc == nil {
		panic("apiClientMock.GetUserFunc: method is nil but apiClient.GetUser was just called")
	}
	callInfo := struct {
		Ctx context.Context
	}{
		Ctx: ctx,
	}
	mock.lockGetUser.Lock()
	mock.calls.GetUser = append(mock.calls.GetUser, callInfo)
	mock.lockGetUser.Unlock()
	return mock.GetUserFunc(ctx)
}

// GetUserCalls gets all the calls that were made to GetUser.
// Check the length with:
//     len(mockedapiClient.GetUserCalls())
func (mock *apiClientMock) GetUserCalls() []struct {
	Ctx context.Context
} {
	var calls []struct {
		Ctx context.Context
	}
	mock.lockGetUser.RLock()
	calls = mock.calls.GetUser
	mock.lockGetUser.RUnlock()
	return calls
}

// ListCodespaces calls ListCodespacesFunc.
func (mock *apiClientMock) ListCodespaces(ctx context.Context) ([]*codespace.Codespace, error) {
	if mock.ListCodespacesFunc == nil {
		panic("apiClientMock.ListCodespacesFunc: method is nil but apiClient.ListCodespaces was just called")
	}
	callInfo := struct {
		Ctx context.Context
	}{
		Ctx: ctx,
	}
	mock.lockListCodespaces.Lock()
	mock.calls.ListCodespaces = append(mock.calls.ListCodespaces, callInfo)
	mock.lockListCodespaces.Unlock()
	return mock.ListCodespacesFunc(ctx)
}

// ListCodespacesCalls gets all the calls that were made to ListCodespaces.
// Check the length with:
//     len(mockedapiClient.ListCodespacesCalls())
func (mock *apiClientMock) ListCodespacesCalls() []struct {
	Ctx context.Context
} {
	var calls []struct {
		Ctx context.Context
	}
	mock.lockListCodespaces.RLock()
	calls = mock.calls.ListCodespaces
	mock.lockListCodespaces.RUnlock()
	return calls
}

// StartCodespace calls StartCodespaceFunc.
<<<<<<< HEAD
func (mock *apiClientMock) StartCodespace(ctx context.Context, token string, codespaceMoqParam *codespace.Codespace) error {
=======
func (mock *apiClientMock) StartCodespace(ctx context.Context, name string) error {
>>>>>>> 616d6c2d
	if mock.StartCodespaceFunc == nil {
		panic("apiClientMock.StartCodespaceFunc: method is nil but apiClient.StartCodespace was just called")
	}
	callInfo := struct {
<<<<<<< HEAD
		Ctx               context.Context
		Token             string
		CodespaceMoqParam *codespace.Codespace
	}{
		Ctx:               ctx,
		Token:             token,
		CodespaceMoqParam: codespaceMoqParam,
=======
		Ctx  context.Context
		Name string
	}{
		Ctx:  ctx,
		Name: name,
>>>>>>> 616d6c2d
	}
	mock.lockStartCodespace.Lock()
	mock.calls.StartCodespace = append(mock.calls.StartCodespace, callInfo)
	mock.lockStartCodespace.Unlock()
<<<<<<< HEAD
	return mock.StartCodespaceFunc(ctx, token, codespaceMoqParam)
=======
	return mock.StartCodespaceFunc(ctx, name)
>>>>>>> 616d6c2d
}

// StartCodespaceCalls gets all the calls that were made to StartCodespace.
// Check the length with:
//     len(mockedapiClient.StartCodespaceCalls())
func (mock *apiClientMock) StartCodespaceCalls() []struct {
<<<<<<< HEAD
	Ctx               context.Context
	Token             string
	CodespaceMoqParam *codespace.Codespace
} {
	var calls []struct {
		Ctx               context.Context
		Token             string
		CodespaceMoqParam *codespace.Codespace
=======
	Ctx  context.Context
	Name string
} {
	var calls []struct {
		Ctx  context.Context
		Name string
>>>>>>> 616d6c2d
	}
	mock.lockStartCodespace.RLock()
	calls = mock.calls.StartCodespace
	mock.lockStartCodespace.RUnlock()
	return calls
}<|MERGE_RESOLUTION|>--- conflicted
+++ resolved
@@ -50,11 +50,7 @@
 // 			ListCodespacesFunc: func(ctx context.Context) ([]*codespace.Codespace, error) {
 // 				panic("mock out the ListCodespaces method")
 // 			},
-<<<<<<< HEAD
-// 			StartCodespaceFunc: func(ctx context.Context, token string, codespaceMoqParam *codespace.Codespace) error {
-=======
 // 			StartCodespaceFunc: func(ctx context.Context, name string) error {
->>>>>>> 616d6c2d
 // 				panic("mock out the StartCodespace method")
 // 			},
 // 		}
@@ -98,11 +94,7 @@
 	ListCodespacesFunc func(ctx context.Context) ([]*codespace.Codespace, error)
 
 	// StartCodespaceFunc mocks the StartCodespace method.
-<<<<<<< HEAD
-	StartCodespaceFunc func(ctx context.Context, token string, codespaceMoqParam *codespace.Codespace) error
-=======
 	StartCodespaceFunc func(ctx context.Context, name string) error
->>>>>>> 616d6c2d
 
 	// calls tracks calls to the methods.
 	calls struct {
@@ -193,15 +185,8 @@
 		StartCodespace []struct {
 			// Ctx is the ctx argument value.
 			Ctx context.Context
-<<<<<<< HEAD
-			// Token is the token argument value.
-			Token string
-			// CodespaceMoqParam is the codespaceMoqParam argument value.
-			CodespaceMoqParam *codespace.Codespace
-=======
 			// Name is the name argument value.
 			Name string
->>>>>>> 616d6c2d
 		}
 	}
 	lockAuthorizedKeys                 sync.RWMutex
@@ -616,62 +601,33 @@
 }
 
 // StartCodespace calls StartCodespaceFunc.
-<<<<<<< HEAD
-func (mock *apiClientMock) StartCodespace(ctx context.Context, token string, codespaceMoqParam *codespace.Codespace) error {
-=======
 func (mock *apiClientMock) StartCodespace(ctx context.Context, name string) error {
->>>>>>> 616d6c2d
 	if mock.StartCodespaceFunc == nil {
 		panic("apiClientMock.StartCodespaceFunc: method is nil but apiClient.StartCodespace was just called")
 	}
 	callInfo := struct {
-<<<<<<< HEAD
-		Ctx               context.Context
-		Token             string
-		CodespaceMoqParam *codespace.Codespace
-	}{
-		Ctx:               ctx,
-		Token:             token,
-		CodespaceMoqParam: codespaceMoqParam,
-=======
 		Ctx  context.Context
 		Name string
 	}{
 		Ctx:  ctx,
 		Name: name,
->>>>>>> 616d6c2d
 	}
 	mock.lockStartCodespace.Lock()
 	mock.calls.StartCodespace = append(mock.calls.StartCodespace, callInfo)
 	mock.lockStartCodespace.Unlock()
-<<<<<<< HEAD
-	return mock.StartCodespaceFunc(ctx, token, codespaceMoqParam)
-=======
 	return mock.StartCodespaceFunc(ctx, name)
->>>>>>> 616d6c2d
 }
 
 // StartCodespaceCalls gets all the calls that were made to StartCodespace.
 // Check the length with:
 //     len(mockedapiClient.StartCodespaceCalls())
 func (mock *apiClientMock) StartCodespaceCalls() []struct {
-<<<<<<< HEAD
-	Ctx               context.Context
-	Token             string
-	CodespaceMoqParam *codespace.Codespace
-} {
-	var calls []struct {
-		Ctx               context.Context
-		Token             string
-		CodespaceMoqParam *codespace.Codespace
-=======
 	Ctx  context.Context
 	Name string
 } {
 	var calls []struct {
 		Ctx  context.Context
 		Name string
->>>>>>> 616d6c2d
 	}
 	mock.lockStartCodespace.RLock()
 	calls = mock.calls.StartCodespace
