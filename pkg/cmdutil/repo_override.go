--- conflicted
+++ resolved
@@ -1,18 +1,14 @@
 package cmdutil
 
 import (
+	"os"
+
+	"github.com/cli/cli/internal/ghrepo"
 	"github.com/spf13/cobra"
 )
 
 func EnableRepoOverride(cmd *cobra.Command, f *Factory) {
 	cmd.PersistentFlags().StringP("repo", "R", "", "Select another repository using the `[HOST/]OWNER/REPO` format")
-<<<<<<< HEAD
-=======
-
-	cmd.PersistentPreRun = func(cmd *cobra.Command, args []string) {
-		repoOverride, _ := cmd.Flags().GetString("repo")
-		f.BaseRepo = OverrideBaseRepoFunc(f, repoOverride)
-	}
 }
 
 func OverrideBaseRepoFunc(f *Factory, override string) func() (ghrepo.Interface, error) {
@@ -25,5 +21,4 @@
 		}
 	}
 	return f.BaseRepo
->>>>>>> dd3aac7f
 }