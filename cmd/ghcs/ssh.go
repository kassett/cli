package main

import (
	"bufio"
	"context"
	"fmt"
	"os"
	"strings"

	"github.com/github/ghcs/api"
	"github.com/github/ghcs/cmd/ghcs/output"
	"github.com/github/ghcs/internal/codespaces"
	"github.com/github/go-liveshare"
	"github.com/spf13/cobra"
)

func newSSHCmd() *cobra.Command {
	var sshProfile, codespaceName string
	var sshServerPort int

	sshCmd := &cobra.Command{
		Use:   "ssh",
		Short: "SSH into a Codespace",
		Args:  cobra.NoArgs,
		RunE: func(cmd *cobra.Command, args []string) error {
			return ssh(context.Background(), sshProfile, codespaceName, sshServerPort)
		},
	}

	sshCmd.Flags().StringVarP(&sshProfile, "profile", "", "", "The `name` of the SSH profile to use")
	sshCmd.Flags().IntVarP(&sshServerPort, "server-port", "", 0, "SSH server port number")
	sshCmd.Flags().StringVarP(&codespaceName, "codespace", "c", "", "The `name` of the Codespace to use")

	return sshCmd
}

func init() {
	rootCmd.AddCommand(newSSHCmd())
}

func ssh(ctx context.Context, sshProfile, codespaceName string, sshServerPort int) error {
	// Ensure all child tasks (e.g. port forwarding) terminate before return.
	ctx, cancel := context.WithCancel(ctx)
	defer cancel()

	apiClient := api.New(os.Getenv("GITHUB_TOKEN"))
	log := output.NewLogger(os.Stdout, os.Stderr, false)

	user, err := apiClient.GetUser(ctx)
	if err != nil {
		return fmt.Errorf("error getting user: %v", err)
	}

	codespace, token, err := codespaces.GetOrChooseCodespace(ctx, apiClient, user, codespaceName)
	if err != nil {
		return fmt.Errorf("get or choose Codespace: %v", err)
	}

	lsclient, err := codespaces.ConnectToLiveshare(ctx, log, apiClient, user.Login, token, codespace)
	if err != nil {
		return fmt.Errorf("error connecting to Live Share: %v", err)
	}

	remoteSSHServerPort, sshUser, err := codespaces.StartSSHServer(ctx, lsclient, log)
	if err != nil {
		return fmt.Errorf("error getting ssh server details: %v", err)
	}

	terminal, err := liveshare.NewTerminal(lsclient)
	if err != nil {
		return fmt.Errorf("error creating Live Share terminal: %v", err)
	}

	log.Print("Preparing SSH...")
	if sshProfile == "" {
		containerID, err := getContainerID(ctx, log, terminal)
		if err != nil {
			return fmt.Errorf("error getting container id: %v", err)
		}

		if err := setupEnv(ctx, log, terminal, containerID, codespace.RepositoryName, sshUser); err != nil {
			return fmt.Errorf("error creating ssh server: %v", err)
		}
	}
	log.Print("\n")

<<<<<<< HEAD
	usingCustomPort := true
	if sshServerPort == 0 {
		usingCustomPort = false // suppress log of command line in Shell
		port, err := codespaces.UnusedPort()
		if err != nil {
			return err
		}
		sshServerPort = port
	}

	tunnel, err := codespaces.NewPortForwarder(ctx, lsclient, "sshd", sshServerPort)
=======
	tunnelPort, tunnelClosed, err := codespaces.MakeSSHTunnel(ctx, lsclient, sshServerPort, remoteSSHServerPort)
>>>>>>> 4a45feb7
	if err != nil {
		return fmt.Errorf("make ssh tunnel: %v", err)
	}

	connectDestination := sshProfile
	if connectDestination == "" {
		connectDestination = fmt.Sprintf("%s@localhost", sshUser)
	}

	tunnelClosed := make(chan error)
	go func() {
		tunnelClosed <- tunnel.Start(ctx) // error is always non-nil
	}()

	shellClosed := make(chan error)
	go func() {
		shellClosed <- codespaces.Shell(ctx, log, sshServerPort, connectDestination, usingCustomPort)
	}()

	log.Println("Ready...")
	select {
	case err := <-tunnelClosed:
		return fmt.Errorf("tunnel closed: %v", err)

	case err := <-shellClosed:
		if err != nil {
			return fmt.Errorf("shell closed: %v", err)
		}
		return nil // success
	}
}

func getContainerID(ctx context.Context, logger *output.Logger, terminal *liveshare.Terminal) (string, error) {
	logger.Print(".")

	cmd := terminal.NewCommand(
		"/",
		"/usr/bin/docker ps -aq --filter label=Type=codespaces --filter status=running",
	)

	stream, err := cmd.Run(ctx)
	if err != nil {
		return "", fmt.Errorf("error running command: %v", err)
	}

	logger.Print(".")
	scanner := bufio.NewScanner(stream)
	scanner.Scan()

	logger.Print(".")
	containerID := scanner.Text()
	if err := scanner.Err(); err != nil {
		return "", fmt.Errorf("error scanning stream: %v", err)
	}

	logger.Print(".")
	if err := stream.Close(); err != nil {
		return "", fmt.Errorf("error closing stream: %v", err)
	}

	return containerID, nil
}

func setupEnv(ctx context.Context, logger *output.Logger, terminal *liveshare.Terminal, containerID, repositoryName, containerUser string) error {
	setupBashProfileCmd := fmt.Sprintf(`echo "cd /workspaces/%v; export $(cat /workspaces/.codespaces/shared/.env | xargs); exec /bin/zsh;" > /home/%v/.bash_profile`, repositoryName, containerUser)

	logger.Print(".")
	compositeCommand := []string{setupBashProfileCmd}
	cmd := terminal.NewCommand(
		"/",
		fmt.Sprintf("/usr/bin/docker exec -t %s /bin/bash -c '"+strings.Join(compositeCommand, "; ")+"'", containerID),
	)
	stream, err := cmd.Run(ctx)
	if err != nil {
		return fmt.Errorf("error running command: %v", err)
	}

	logger.Print(".")
	if err := stream.Close(); err != nil {
		return fmt.Errorf("error closing stream: %v", err)
	}

	return nil
}<|MERGE_RESOLUTION|>--- conflicted
+++ resolved
@@ -38,7 +38,7 @@
 	rootCmd.AddCommand(newSSHCmd())
 }
 
-func ssh(ctx context.Context, sshProfile, codespaceName string, sshServerPort int) error {
+func ssh(ctx context.Context, sshProfile, codespaceName string, localSSHServerPort int) error {
 	// Ensure all child tasks (e.g. port forwarding) terminate before return.
 	ctx, cancel := context.WithCancel(ctx)
 	defer cancel()
@@ -84,21 +84,16 @@
 	}
 	log.Print("\n")
 
-<<<<<<< HEAD
 	usingCustomPort := true
-	if sshServerPort == 0 {
+	if localSSHServerPort == 0 {
 		usingCustomPort = false // suppress log of command line in Shell
-		port, err := codespaces.UnusedPort()
+		localSSHServerPort, err = codespaces.UnusedPort()
 		if err != nil {
 			return err
 		}
-		sshServerPort = port
 	}
 
-	tunnel, err := codespaces.NewPortForwarder(ctx, lsclient, "sshd", sshServerPort)
-=======
-	tunnelPort, tunnelClosed, err := codespaces.MakeSSHTunnel(ctx, lsclient, sshServerPort, remoteSSHServerPort)
->>>>>>> 4a45feb7
+	tunnel, err := codespaces.NewPortForwarder(ctx, lsclient, "sshd", localSSHServerPort, remoteSSHServerPort)
 	if err != nil {
 		return fmt.Errorf("make ssh tunnel: %v", err)
 	}
@@ -115,7 +110,7 @@
 
 	shellClosed := make(chan error)
 	go func() {
-		shellClosed <- codespaces.Shell(ctx, log, sshServerPort, connectDestination, usingCustomPort)
+		shellClosed <- codespaces.Shell(ctx, log, localSSHServerPort, connectDestination, usingCustomPort)
 	}()
 
 	log.Println("Ready...")
