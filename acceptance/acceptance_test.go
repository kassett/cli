--- conflicted
+++ resolved
@@ -72,21 +72,22 @@
 	testscript.Run(t, testScriptParamsFor(tsEnv, "release"))
 }
 
-<<<<<<< HEAD
 func TestSearches(t *testing.T) {
-=======
+	var tsEnv testScriptEnv
+	if err := tsEnv.fromEnv(); err != nil {
+		t.Fatal(err)
+	}
+
+	testscript.Run(t, testScriptParamsFor(tsEnv, "search"))
+}
+
 func TestRepo(t *testing.T) {
->>>>>>> 92ff87c6
-	var tsEnv testScriptEnv
-	if err := tsEnv.fromEnv(); err != nil {
-		t.Fatal(err)
-	}
-<<<<<<< HEAD
-
-	testscript.Run(t, testScriptParamsFor(tsEnv, "search"))
-=======
+	var tsEnv testScriptEnv
+	if err := tsEnv.fromEnv(); err != nil {
+		t.Fatal(err)
+	}
+  
 	testscript.Run(t, testScriptParamsFor(tsEnv, "repo"))
->>>>>>> 92ff87c6
 }
 
 func testScriptParamsFor(tsEnv testScriptEnv, command string) testscript.Params {
